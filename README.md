--- conflicted
+++ resolved
@@ -69,659 +69,12 @@
 
 ## Documentation
 
-[Object Scopes](#object-scopes)
+[Object Scopes](https://github.com/pixelry/react-scopes#object-scopes)
 
-[Array Scopes](#array-scopes)
+[Array Scopes](https://github.com/pixelry/react-scopes#array-scopes)
 
-[Record Scopes](#record-scopes)
+[Record Scopes](https://github.com/pixelry/react-scopes#record-scopes)
 
-[Composition and Performance](#composition-and-performance)
+[Composition and Performance](https://github.com/pixelry/react-scopes#composition-and-performance)
 
-<<<<<<< HEAD
-Full documentation [here](https://github.com/pixelry/react-scopes#readme).
-=======
-[Stores and Actions](#stores-and-actions)
-
-## Object Scopes
-
-Object Scopes implement the `IObjectScope<Type>` interface which provides a scope for a single object state.
-
-```tsx
-interface IObjectScope<Type> {
-  use<Result = Type>(snapshot?: Snapshot<Type, Result>): Result;
-  get(): Type;
-  set(value: Type): Type;
-}
-```
-
-### `useObjectScope`
-
-Object Scopes can be created with the `useObjectScope` hook.
-
-```tsx
-function useObjectScope<Type>(initial: Type): IObjectScope<Type>;
-```
-
-Example of creating an object scope in a component.
-
-```tsx
-type Viewport = {
-  left: number;
-  top: number;
-  scale: number;
-  width: number;
-  height: number;
-};
-
-const viewportScope = useObjectScope<Viewport>({
-  left: 0,
-  top: 0,
-  scale: 1,
-  width: 1024,
-  height: 768,
-});
-```
-
-### `use`
-
-Object Scopes implement a `use` hook for subscribing to the object value.
-
-```tsx
-const viewport = viewportScope.use();
-```
-
-The `use` hook accepts a snapshot function that memoizes a derivative of the object state. The component rerenders only if the result of the function has changed.
-
-```tsx
-// this component rerenders only when the viewport scale changes
-const zoom = viewportScope.use<string>(
-  (viewport: Viewport) => `${Math.floor(viewport.scale * 100)}%`,
-);
-
-return <div>{zoom}</div>; // <div>100%</div>
-```
-
-### `get`
-
-Object Scopes implement `get` which returns the current value of the object without needing to `use` the value. This is mostly used in callbacks to avoid adding the value to a hook dependency array.
-
-```tsx
-const handleZoomIn = useCallback(() => {
-  const viewport = viewportScope.get();
-  viewportScope.set({
-    ...viewport,
-    scale: viewport.scale + 1.0,
-  });
-}, [viewportScope]);
-```
-
-### `set`
-
-Object Scope `set` sets the value of the object. This will trigger all use hooks and results in the rerendering of components using the Object Scope.
-
-```tsx
-function resetViewport(viewportScope: IObjectScope<Viewport>) {
-  viewportScope.set({
-    left: 0,
-    top: 0,
-    scale: 1,
-    width: 1024,
-    height: 768,
-  });
-}
-```
-
-### `ObjectScope`
-
-An `ObjectScope` can be directly created outside of a component. This is useful for module singletons, contexts, or as part of other objects such as stores.
-
-```ts
-// theme.ts
-import { ObjectScope } from '@pixelry/react-scopes';
-
-type Theme = {
-  mode: 'dark' | 'light' | 'system';
-};
-
-export const themeScope = new ObjectScope<Theme>({ mode: 'system' });
-```
-
-```tsx
-// app.tsx
-import React, { useCallback } from 'react';
-import { themeScope } from './theme';
-
-function App() {
-  // ...
-
-  const handleToggleTheme = useCallback(() => {
-    const next = {
-      dark: 'light',
-      light: 'system',
-      system: 'dark',
-    };
-    const theme = themeScope.get();
-    themeScope.set({
-      ...theme,
-      mode: next(theme.mode),
-    });
-  }, []);
-
-  // ...
-
-  const theme = themeScope.use();
-
-  return (
-    <div className={`theme-${theme.mode}`}>
-      {
-        // ...
-      }
-    </div>
-  );
-}
-```
-
-## Array Scopes
-
-Array Scopes implement the `IArrayScope<Type>` interface which provides a scope for a single array state.
-
-```tsx
-interface IArrayScope<Type> {
-  use<Result = Type[]>(snapshot?: Snapshot<Type[], Result>): Result;
-  get(): Type[];
-  set(value: Type[]): Type[];
-}
-```
-
-### `useArrayScope`
-
-Array Scopes can be created with the `useArrayScope` hook.
-
-```tsx
-function useArrayScope<Type>(initial?: Type[]): IArrayScope<Type>;
-```
-
-Example of creating an array scope in a component.
-
-```tsx
-const versionsScope = useArrayScope<string>([
-  'v1.0.0',
-  'v1.1.0',
-  'v1.1.1',
-  'v1.2.0',
-]);
-```
-
-### `use`
-
-Array Scopes implement a `use` hook for subscribing to the array.
-
-```tsx
-const versions = versionsScope.use();
-```
-
-The `use` hook accepts a snapshot function that memoizes a derivative of the array. The component rerenders only if the result of the function has changed.
-
-```tsx
-// this component rerenders only when the latest version changes
-const latest = versionsScope.use<string>(
-  (versions: string[]) => versions.slice(-1)[0] ?? 'v0.0.0',
-);
-
-return <div>{latest}</div>; // <div>v1.2.0</div>
-```
-
-### `get`
-
-Array Scopes implement `get` which returns the current array without needing to `use` the array. This is mostly used in callbacks to avoid adding the value to a hook dependency array.
-
-```tsx
-const handlePatch = useCallback(() => {
-  const versions = versionsScope.get();
-  const latest = versions.slice(-1)[0] ?? 'v0.0.0';
-  const patch = (latest.match(/.*\.(0|[1-9]\d*)?$/) ?? ['', '0'])[1];
-  const next = Number.parseInt(patch) + 1;
-
-  versionsScope.set([
-    ...versions,
-    latest.substring(0, latest.length - patch.length) + next),
-  ]);
-}, [versionsScope]);
-```
-
-### `set`
-
-Array Scopes `set` sets the array. This will trigger all use hooks and results in the rerendering of components using the Array Scopes.
-
-```tsx
-function resetVersions(versionsScope: IArrayScope<string>) {
-  versionsScope.set(['v0.0.0']);
-}
-```
-
-### `ArrayScope`
-
-An `ArrayScope` can be directly created outside of a component. This is useful for module singletons, contexts, or as part of other objects such as stores.
-
-```ts
-// events.ts
-import { ArrayScope } from '@pixelry/react-scopes';
-
-export const eventsScope = new ArrayScope<string>();
-
-export function logEvents() {
-  console.log(...eventsScope.get());
-  eventsScope.set([]);
-}
-
-window.logEvents = logEvents;
-```
-
-```tsx
-// feature.tsx
-import React, { useCallback } from 'react';
-import { eventsScope } from './events';
-
-function Feature() {
-  // ...
-
-  const handleButtonClick = useCallback(() => {
-    // ...
-
-    eventsScope.set([...eventScope.get(), 'feature-button-click']);
-  }, []);
-
-  // ...
-}
-```
-
-## Record Scopes
-
-Record Scopes implement the `IRecordScope<Type>` interface which provides a scope for a dictionary of objects.
-
-```tsx
-type Key = string | number | symbol;
-
-interface IRecordScope<Type> {
-  use<Result = Type>(
-    prop: Key,
-    snapshot?: Snapshot<Type | undefined, Result | undefined>,
-  ): Result | undefined;
-  get(prop: Key): Type | undefined;
-  set(prop: Key, value: Type): Type;
-  delete(prop: Key): void;
-}
-```
-
-### `useRecordScope`
-
-Record Scopes can be created with the `useRecordScope` hook.
-
-```tsx
-function useRecordScope<Type>(initial?: Record<Key, Type>): IRecordScope<Type>;
-```
-
-Example of creating a Record Scope in a component.
-
-```tsx
-type Employee = {
-  name: string;
-  title: string;
-};
-
-const employeesScope = useRecordScope<Employee>({
-  1: {
-    name: 'Dan',
-    title: 'Lackey',
-  },
-});
-```
-
-### `use`
-
-Record Scopes implement a `use` hook for subscribing to the object given a key. If no object exists at that key it will return `undefined`.
-
-```tsx
-const employee = employeesScope.use(1);
-```
-
-The `use` hook accepts a snapshot function that memoizes a derivative of the object at the given key. The component rerenders only if the result of the function has changed.
-
-```tsx
-// this component rerenders only when the employee name changes
-// this can happen when the employee object is newly deleted or created
-const name = employeesScope.use<string>(
-  (employee: Employee) => `${employee?.name}`,
-);
-
-return <div>{name}</div>; // <div>Dan</div>
-```
-
-### `get`
-
-Record Scopes implement `get` which returns the object at the provided key index. If there is no object indexed by the key `get` will return `undefined`.
-
-```tsx
-const handlePromote = useCallback(
-  (id: string) => {
-    const employee = employeesScope.get(id);
-    if (employee) {
-      employeesScope.set(id, {
-        ...employee,
-        title: 'Senior ' + employee.title,
-      });
-    }
-  },
-  [employeesScope],
-);
-```
-
-### `set`
-
-Record Scopes `set` sets the object for a key overwriting the object if one already exists at the key, otherwise adding a new object at the key.
-
-```tsx
-function humbleDan(employeesScope: IRecordScope<Employee>) {
-  employeesScope.set(1, {
-    name: 'Dan',
-    title: 'Junior Lackey',
-  });
-}
-```
-
-### `delete`
-
-Record Scopes `delete` removes the object at the given key. Subscribed components will rerender and the use hooks will return undefined.
-
-```tsx
-function reallyHumbleDan(employeesScope: IRecordScope<Employee>) {
-  employeesScope.delete(1);
-}
-```
-
-## Composition and Performance
-
-You may have noticed a pretty big issue with the Record Scope: you can't enumerate the records. This is by design. A bad work around for this could use an Array Scope.
-
-```tsx
-type Employee = {
-  id: number;
-  name: string;
-  title: string;
-};
-
-// DON'T DO THIS
-const employeesScope = useArrayScope<Employee>([
-  {
-    id: 1,
-    name: 'Dan',
-    title: 'Lackey',
-  },
-  {
-    id: 2,
-    name: 'James',
-    title: 'New Hire',
-  },
-]);
-```
-
-**Don't do this!** Anytime you change any employee you will end up rerendering all employees.
-
-Immutable is an amazing tool, but deeply nested data or mixing structure and data can result in terrible performance. The primary motivation for the creation of this library is to enable high performance apps by composing simple shared state.
-
-To demonstrate how composition works let's look at the canonical example.
-
-### Todo List
-
-A todo list has two parts, the list and the items. Keeping the list in a separate immutable object from the items avoids rerendering all items when any one item changes. Like normalizing a database, this can be done by using multiple scopes that connect by strong keys.
-
-Here's a fully functional todo list using scopes.
-
-```tsx
-import React, { useCallback, useRef } from 'react';
-import { nanoid } from 'nanoid';
-import {
-  useRecordScope,
-  IRecordScope,
-  useArrayScope,
-} from '@pixelry/react-scopes';
-
-type Todo = {
-  title: string;
-  done: boolean;
-};
-
-function TodoItem(props: { todoScope: IRecordScope<Todo>; id: string }) {
-  // use the specific todo item without using the list
-  const todo = props.todoScope.use(props.id);
-
-  // toggle the done flag
-  const handleToggle = useCallback(() => {
-    const todo = props.todoScope.get(props.id);
-    if (todo) {
-      props.todoScope.set(props.id, {
-        ...todo,
-        done: !todo.done,
-      });
-    }
-  }, [props.todoScope, props.id]);
-
-  return (
-    todo && (
-      <div>
-        <input
-          type="checkbox"
-          checked={todo.done}
-          onChange={handleToggle}
-        ></input>
-        <span>{todo.title}</span>
-      </div>
-    )
-  );
-}
-
-export function TodoList() {
-  // collection of todo items by id
-  const todoScope = useRecordScope<Todo>();
-  // array of ids of the todo items
-  const listScope = useArrayScope<string>();
-
-  // store the input value in a ref to avoid rerenders
-  const valueRef = useRef<string>('');
-  const handleChange = useCallback(
-    (event: React.ChangeEvent<HTMLInputElement>) => {
-      valueRef.current = event.target.value;
-    },
-    [valueRef],
-  );
-
-  // create and add a new todo item
-  const handleClick = useCallback(() => {
-    const id = nanoid();
-    todoScope.set(id, {
-      title: valueRef.current,
-      done: false,
-    });
-    listScope.set([...listScope.get(), id]);
-  }, [valueRef, todoScope, listScope]);
-
-  // use the list locally
-  const list = listScope.use();
-
-  return (
-    <div>
-      <input onChange={handleChange}></input>
-      <button onClick={handleClick}>Add</button>
-      {list.map(id => (
-        <TodoItem key={id} id={id} todoScope={todoScope}></TodoItem>
-      ))}
-    </div>
-  );
-}
-```
-
-## Stores and Actions
-
-Stores are not part of this library because it turns out they are trivial to implement using scopes. Let's take a look at what the todo list example could look like using a store and actions. Please note, this opinionated example is a simple and strongly typed approach to flux common here at Pixelry. You can use dispatch functions with action payloads, but they would operate in exactly the same unidirectional way.
-
-Note that the `useList` and `useTodo` allow the specification of the generic types of the snapshot functions for further type specificity.
-
-```tsx
-// todo-store.ts
-import { nanoid } from 'nanoid';
-import { RecordScope, ArrayScope, Snapshot } from '@pixelry/core/scopes';
-
-export type Todo = {
-  title: string;
-  done: boolean;
-};
-
-type TodoSnapshot<Result = Todo> = Snapshot<
-  Todo | undefined,
-  Result | undefined
->;
-
-export interface ITodoStore {
-  useTodo: <Result = Todo>(
-    id: string,
-    snapshot?: TodoSnapshot<Result>,
-  ) => Result | undefined;
-  useList: <Result = string[]>(snapshot?: Snapshot<string[], Result>) => Result;
-  getTodo: (id: string) => Todo | undefined;
-  toggleTodo: (id: string) => void;
-  addTodo: (title: string) => string | undefined;
-}
-
-export class TodoStore implements ITodoStore {
-  private todoScope = new RecordScope<Todo>();
-  private listScope = new ArrayScope<string>();
-
-  useTodo<Result = Todo>(
-    id: string,
-    snapshot?: TodoSnapshot<Result>,
-  ): Result | undefined {
-    return this.todoScope.use(id, snapshot);
-  }
-
-  useList<Result = string[]>(snapshot?: Snapshot<string[], Result>): Result {
-    return this.listScope.use(snapshot);
-  }
-
-  getTodo(id: string): Todo | undefined {
-    return this.todoScope.get(id);
-  }
-
-  toggleTodo(id: string): void {
-    const todo = this.getTodo(id);
-    if (todo) {
-      this.todoScope.set(id, {
-        title: todo.title,
-        done: !todo.done,
-      });
-    }
-  }
-
-  addTodo(title: string): string | undefined {
-    const id = nanoid();
-    this.todoScope.set(id, {
-      title,
-      done: false,
-    });
-    this.listScope.set([...this.listScope.get(), id]);
-
-    return id;
-  }
-}
-```
-
-Using the store now changes the todo list example to below.
-
-```tsx
-// todo-list.tsx
-import React, { useCallback, useRef, useState } from 'react';
-import { TodoStore, ITodoStore } from './todo-store';
-
-function TodoItem(props: { todoStore: ITodoStore; id: string }) {
-  const todo = props.todoStore.useTodo(props.id);
-
-  // toggle the done flag
-  const handleToggle = useCallback(() => {
-    props.todoStore.toggleTodo(props.id);
-  }, [props.todoStore, props.id]);
-
-  return (
-    todo && (
-      <div>
-        <input
-          type="checkbox"
-          checked={todo.done}
-          onChange={handleToggle}
-        ></input>
-        <span>{todo.title}</span>
-      </div>
-    )
-  );
-}
-
-export function TodoList() {
-  // useState instead of useMemo to persist through hot reload
-  const [todoStore] = useState<ITodoStore>(new TodoStore());
-
-  // store the input value in a ref to avoid rerenders
-  const valueRef = useRef<string>('');
-  const handleChange = useCallback(
-    (event: React.ChangeEvent<HTMLInputElement>) => {
-      valueRef.current = event.target.value;
-    },
-    [valueRef],
-  );
-
-  // add a new todo item
-  const handleClick = useCallback(() => {
-    todoStore.addTodo(valueRef.current);
-  }, [valueRef, todoStore]);
-
-  // use the list
-  const list = todoStore.useList();
-
-  return (
-    <div>
-      <input onChange={handleChange}></input>
-      <button onClick={handleClick}>Add</button>
-      {list.map(id => (
-        <TodoItem key={id} id={id} todoStore={todoStore}></TodoItem>
-      ))}
-    </div>
-  );
-}
-```
-
-### Store Composition
-
-Stores can be instanced in local branches of a react component tree, or they can be composed as application level singletons. This library doesn't not make an assumption either way, it provides building blocks that can be assembled together as needed.
-
-For example, an application level context could allow any component to use specific stores or scopes.
-
-```tsx
-const appStore = {
-  todos: new TodoStore(),
-  settings: new SettingStore(),
-  account: new AccountStore(),
-};
-```
-
-```tsx
-// useAppStore wraps a useContext hook
-import { useAppStore } from '../app.tsx';
-
-function Example() {
-  const appStore = useAppStore();
-
-  const todos = appStore.todos.use();
-  const settings = appStore.settings.use();
-  const account = appStore.account.use();
-
-  // ...
-}
-```
->>>>>>> 810de9bf
+[Stores and Actions](https://github.com/pixelry/react-scopes#stores-and-actions)